--- conflicted
+++ resolved
@@ -45,11 +45,6 @@
 - `--model`: 使用的模型名称（默认为'deepseek-chat'）
 - `--domain`: 专业领域（可选：'computer', 'os', 'general'等）
 
-<<<<<<< HEAD
-## 许可
-
-MIT 
-
 ## 版权信息
 
 Copyright 2025 GaoXiaoLon
@@ -67,6 +62,4 @@
 distributed under the License is distributed on an "AS IS" BASIS,
 WITHOUT WARRANTIES OR CONDITIONS OF ANY KIND, either express or implied.
 See the License for the specific language governing permissions and
-limitations under the License. 
-=======
->>>>>>> a02b483a
+limitations under the License.